import os
import re
import csv
import numpy as np
import matplotlib.pyplot as plt
from glob import glob


# -------------------------
# Utility functions
# -------------------------
def parse_time(t_str):
    try:
        m, s = re.match(r"(\d+):([\d\.]+)", t_str).groups()
        return int(m) * 60 + float(s)
    except Exception as e:
        print(f"[ERROR] Failed to parse time '{t_str}': {e}")
        return None


def load_annotations(txt_path):
    annotations = {}
    with open(txt_path, "r") as f:
        for line in f:
            parts = line.strip().split()
            if len(parts) < 3:
                continue
            video, start, end = parts[0], parse_time(parts[1]), parse_time(parts[2])
            if start is None or end is None:
                continue
            annotations.setdefault(video, []).append((start, end))
    print(f"[INFO] Loaded annotations for {len(annotations)} videos.")
    return annotations


# -------------------------
# Core detection logic
# -------------------------
import time
import zipfile

def detect_active_windows(npz_path, visualize=False, timeout=10):
    """Detect active temporal windows from DVS event timestamps."""
    start_time = time.time()
    try:
        # Safety: skip corrupted or non-zip files
        if not zipfile.is_zipfile(npz_path):
            raise zipfile.BadZipFile("Not a valid npz file")

        data = np.load(npz_path)

        if "t" not in data:
            print(f"[ERROR] Missing 't' key in {npz_path}")
            return [], 0, 0

        t = data["t"] / 1e6  # convert µs → seconds
        counts, bin_edges = np.histogram(t, bins=200)

        # Adaptive threshold (Median + 2×MAD)
        median_val = np.median(counts)
        mad = np.median(np.abs(counts - median_val))
        threshold = median_val + 2 * mad

        active_bins = counts > threshold
        active_windows = []
        start, end = None, None

        for i, active in enumerate(active_bins):
            if time.time() - start_time > timeout:
                raise TimeoutError("Processing timeout exceeded")
            if active and start is None:
                start = bin_edges[i]
                end = bin_edges[i + 1]
            elif active:
                end = bin_edges[i + 1]
            elif not active and start is not None:
                active_windows.append((start, end))
                start, end = None, None

        if start is not None and end is not None:
            active_windows.append((start, end))

        total_duration = t.max() - t.min()
        if total_duration <= 0:
            return active_windows, 0, 0
        active_duration = sum((e - s) for s, e in active_windows if e is not None)
        coverage_ratio = active_duration / total_duration

        # Optional visualization
        if visualize:
            plt.figure(figsize=(10, 4))
            plt.plot(bin_edges[:-1], counts, color="purple")
            plt.axhline(threshold, color="orange", linestyle="--", label="Threshold")
            for (s, e) in active_windows:
                if e is not None:
                    plt.axvspan(s, e, color="green", alpha=0.3)
            plt.title(f"Activity in {os.path.basename(npz_path)}")
            plt.xlabel("Time (s)")
            plt.ylabel("Event count")
            plt.legend()
            plt.show()

        return active_windows, coverage_ratio, total_duration

    except Exception as e:
        # Log bad files
        with open("bad_files.log", "a") as logf:
            logf.write(f"{npz_path}: {e}\n")
        print(f"[SKIP] {npz_path} ({e})")
        return [], 0, 0



# -------------------------
# Evaluation helpers
# -------------------------
def check_overlap(active_windows, annotated_windows):
    for a_start, a_end in active_windows:
        for b_start, b_end in annotated_windows:
            if max(a_start, b_start) < min(a_end, b_end):
                return True
    return False


def evaluate_class(class_dir, annotations, output_root, visualize=False):
    """Run evaluation for one class folder."""
    class_name = os.path.basename(class_dir)
    npz_files = [
        f for f in glob(os.path.join(class_dir, "*.npz"))
        if os.path.getsize(f) > 0 and zipfile.is_zipfile(f)
    ]
    if not npz_files:
<<<<<<< HEAD
        print(f"[WARNING] No NPZ files found in {class_dir}")

        return None
=======
        print(f"[ERROR] No NPZ files found in {npz_dir}")
        return 0, 0  # Return dummy values
>>>>>>> 257d3f8e

    total_videos, total_success, total_coverage = 0, 0, 0
    results = []

    for npz_path in npz_files:
        video_name = os.path.splitext(os.path.basename(npz_path))[0]
        active_windows, coverage_ratio, total_duration = detect_active_windows(npz_path, visualize)

        total_videos += 1
        total_coverage += coverage_ratio

        if video_name in annotations:
            success = check_overlap(active_windows, annotations[video_name])
            total_success += int(success)
            result = "Success" if success else "Failure"
        else:
            result = "No Annotation"

<<<<<<< HEAD
        results.append({
            "video_name": video_name,
            "result": result,
            "coverage_percent": round(coverage_ratio * 100, 2),
            "total_duration_sec": round(total_duration, 2),
            "active_windows": [(float(s), float(e)) for s, e in active_windows],
        })

    avg_cov = (total_coverage / total_videos * 100) if total_videos else 0
    overall_acc = (total_success / total_videos * 100) if total_videos else 0
    optimization = 100 - avg_cov

    print(f"\n=== {class_name} Summary ===")
    print(f"[INFO] Accuracy: {overall_acc:.1f}% | Coverage: {avg_cov:.1f}% | Optimization: {optimization:.1f}%")

    # Save per-class results
    os.makedirs(output_root, exist_ok=True)
    results_csv = os.path.join(output_root, f"{class_name}_results.csv")
    summary_csv = os.path.join(output_root, f"{class_name}_summary.csv")

    with open(results_csv, "w", newline="") as f:
        writer = csv.DictWriter(f, fieldnames=["video_name", "result", "coverage_percent", "total_duration_sec", "active_windows"])
        writer.writeheader()
        for r in results:
            writer.writerow(r)

    with open(summary_csv, "w", newline="") as f:
        writer = csv.writer(f)
        writer.writerow(["Metric", "Value"])
        writer.writerow(["Class", class_name])
        writer.writerow(["Total Videos", total_videos])
        writer.writerow(["Accuracy (%)", round(overall_acc, 2)])
        writer.writerow(["Average Coverage (%)", round(avg_cov, 2)])
        writer.writerow(["Optimization (%)", round(optimization, 2)])

    return {
        "class": class_name,
        "accuracy": overall_acc,
        "coverage": avg_cov,
        "optimization": optimization,
        "videos": total_videos,
    }


def evaluate_all(base_dir, annotation_txt, output_root="class_results", visualize=False):
    """Run evaluation on all class folders and save global summary."""
    annotations = load_annotations(annotation_txt)
    class_dirs = [d for d in glob(os.path.join(base_dir, "*")) if os.path.isdir(d)]
    print(f"[INFO] Found {len(class_dirs)} class folders.")

    global_summary = []

    for class_dir in class_dirs:
        summary = evaluate_class(class_dir, annotations, output_root, visualize)
        if summary:
            global_summary.append(summary)

    # Save global summary
    global_csv = os.path.join(output_root, "evaluation_global_summary.csv")
    with open(global_csv, "w", newline="") as f:
        writer = csv.writer(f)
        writer.writerow(["Class", "Accuracy (%)", "Coverage (%)", "Optimization (%)", "Videos"])
        for s in global_summary:
            writer.writerow([s["class"], round(s["accuracy"], 2), round(s["coverage"], 2), round(s["optimization"], 2), s["videos"]])

    print(f"\n[INFO] Global summary saved to: {global_csv}")
    
if __name__ == "__main__":
    base_dir = "data/UCF-Crime-DVS"
    annotation_txt = "data/uca_annotations/UCFCrime_Train.txt"
    evaluate_all(base_dir, annotation_txt, output_root="class_results", visualize=False)
=======
        results.append((video_name, result, coverage_ratio * 100))
        print(f"[RESULT] {video_name}: {result} | Active coverage = {coverage_ratio*100:.2f}%")

    # Summary for this class
    print("\n=== Summary ===")
    print("Video\tResult\tCoverage (%)")
    for v, r, c in results:
        print(f"{v}\t{r}\t{c:.1f}")

    avg_cov = (total_coverage / total_videos * 100) if total_videos else 0
    overall_acc = (total_success / total_videos * 100) if total_videos else 0

    print(f"\n[INFO] Overall detection accuracy: {overall_acc:.1f}%")
    print(f"[INFO] Average video coverage (frames kept): {avg_cov:.1f}%")
    print(f"[INFO] Estimated optimization (frames skipped): {100 - avg_cov:.1f}%")

    return overall_acc, avg_cov  # Return per-class stats


# -------------------------
if __name__ == "__main__":
    base_dir = "data/UCF-Crime-DVS"
    annotation_txt = "data/uca_annotations/UCFCrime_Train.txt"

    class_dirs = [d for d in glob(os.path.join(base_dir, "*")) if os.path.isdir(d)]

    global_acc_list, global_cov_list = [], []

    for class_dir in class_dirs:
        class_name = os.path.basename(class_dir)
        print(f"\n===============================")
        print(f"[INFO] Running evaluation for class: {class_name}")
        print(f"===============================")

        acc, cov = evaluate(class_dir, annotation_txt, visualize=False)
        global_acc_list.append(acc)
        global_cov_list.append(cov)

    # ---- Global summary ----
    if global_acc_list:
        overall_acc = np.mean(global_acc_list)
        overall_cov = np.mean(global_cov_list)
        print("\n#################################")
        print("######## GLOBAL SUMMARY #########")
        print("#################################")
        print(f"[INFO] Mean accuracy across classes: {overall_acc:.2f}%")
        print(f"[INFO] Mean coverage across classes: {overall_cov:.2f}%")
        print(f"[INFO] Mean optimization (frames skipped): {100 - overall_cov:.2f}%")
>>>>>>> 257d3f8e
<|MERGE_RESOLUTION|>--- conflicted
+++ resolved
@@ -130,14 +130,9 @@
         if os.path.getsize(f) > 0 and zipfile.is_zipfile(f)
     ]
     if not npz_files:
-<<<<<<< HEAD
         print(f"[WARNING] No NPZ files found in {class_dir}")
 
         return None
-=======
-        print(f"[ERROR] No NPZ files found in {npz_dir}")
-        return 0, 0  # Return dummy values
->>>>>>> 257d3f8e
 
     total_videos, total_success, total_coverage = 0, 0, 0
     results = []
@@ -156,7 +151,6 @@
         else:
             result = "No Annotation"
 
-<<<<<<< HEAD
         results.append({
             "video_name": video_name,
             "result": result,
@@ -200,6 +194,7 @@
         "videos": total_videos,
     }
 
+    return overall_acc, avg_cov  # Return per-class stats
 
 def evaluate_all(base_dir, annotation_txt, output_root="class_results", visualize=False):
     """Run evaluation on all class folders and save global summary."""
@@ -227,54 +222,4 @@
 if __name__ == "__main__":
     base_dir = "data/UCF-Crime-DVS"
     annotation_txt = "data/uca_annotations/UCFCrime_Train.txt"
-    evaluate_all(base_dir, annotation_txt, output_root="class_results", visualize=False)
-=======
-        results.append((video_name, result, coverage_ratio * 100))
-        print(f"[RESULT] {video_name}: {result} | Active coverage = {coverage_ratio*100:.2f}%")
-
-    # Summary for this class
-    print("\n=== Summary ===")
-    print("Video\tResult\tCoverage (%)")
-    for v, r, c in results:
-        print(f"{v}\t{r}\t{c:.1f}")
-
-    avg_cov = (total_coverage / total_videos * 100) if total_videos else 0
-    overall_acc = (total_success / total_videos * 100) if total_videos else 0
-
-    print(f"\n[INFO] Overall detection accuracy: {overall_acc:.1f}%")
-    print(f"[INFO] Average video coverage (frames kept): {avg_cov:.1f}%")
-    print(f"[INFO] Estimated optimization (frames skipped): {100 - avg_cov:.1f}%")
-
-    return overall_acc, avg_cov  # Return per-class stats
-
-
-# -------------------------
-if __name__ == "__main__":
-    base_dir = "data/UCF-Crime-DVS"
-    annotation_txt = "data/uca_annotations/UCFCrime_Train.txt"
-
-    class_dirs = [d for d in glob(os.path.join(base_dir, "*")) if os.path.isdir(d)]
-
-    global_acc_list, global_cov_list = [], []
-
-    for class_dir in class_dirs:
-        class_name = os.path.basename(class_dir)
-        print(f"\n===============================")
-        print(f"[INFO] Running evaluation for class: {class_name}")
-        print(f"===============================")
-
-        acc, cov = evaluate(class_dir, annotation_txt, visualize=False)
-        global_acc_list.append(acc)
-        global_cov_list.append(cov)
-
-    # ---- Global summary ----
-    if global_acc_list:
-        overall_acc = np.mean(global_acc_list)
-        overall_cov = np.mean(global_cov_list)
-        print("\n#################################")
-        print("######## GLOBAL SUMMARY #########")
-        print("#################################")
-        print(f"[INFO] Mean accuracy across classes: {overall_acc:.2f}%")
-        print(f"[INFO] Mean coverage across classes: {overall_cov:.2f}%")
-        print(f"[INFO] Mean optimization (frames skipped): {100 - overall_cov:.2f}%")
->>>>>>> 257d3f8e
+    evaluate_all(base_dir, annotation_txt, output_root="class_results", visualize=False)